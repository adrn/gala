#include <math.h>
#include <stdlib.h>
#include "cpotential.h"

CPotential* allocate_cpotential(int n_components) {
    CPotential* p = (CPotential*)malloc(sizeof(CPotential));

    p->n_components = n_components;
    p->n_dim = 0;
    p->null = 0;

    // Allocate arrays
    p->density = (densityfunc*)malloc(n_components * sizeof(densityfunc));
    p->value = (energyfunc*)malloc(n_components * sizeof(energyfunc));
    p->gradient = (gradientfunc*)malloc(n_components * sizeof(gradientfunc));
    p->hessian = (hessianfunc*)malloc(n_components * sizeof(hessianfunc));
    p->n_params = (int*)malloc(n_components * sizeof(int));
    p->parameters = (double**)malloc(n_components * sizeof(double*));
    p->q0 = (double**)malloc(n_components * sizeof(double*));
    p->R = (double**)malloc(n_components * sizeof(double*));
<<<<<<< HEAD
    p->state = (void**)malloc(n_components * sizeof(void*));
=======
    p->do_shift_rotate = (int*)malloc(n_components * sizeof(int));
>>>>>>> 7b2b7b84

    // Initialize with NULL pointers
    for (int i = 0; i < n_components; i++) {
        p->parameters[i] = NULL;
        p->q0[i] = NULL;
        p->R[i] = NULL;
    }

    return p;
}

void free_cpotential(CPotential* p) {
    if (p == NULL) return;

    free(p->density);
    free(p->value);
    free(p->gradient);
    free(p->hessian);
    free(p->n_params);
    free(p->parameters); // Note: doesn't free the actual parameter arrays
    free(p->q0);         // Note: doesn't free the actual q0 arrays
    free(p->R);          // Note: doesn't free the actual R arrays
<<<<<<< HEAD
    free(p->state);          // Note: doesn't free the actual state arrays
=======
    free(p->do_shift_rotate);
>>>>>>> 7b2b7b84
    free(p);
}

int resize_cpotential_arrays(CPotential* pot, int new_n_components) {
    if (new_n_components <= pot->n_components)
        return 1;  // Nothing to do

    // Reallocate arrays to the new size
    pot->n_components = new_n_components;
    pot->density = realloc(pot->density, new_n_components * sizeof(densityfunc));
    pot->value = realloc(pot->value, new_n_components * sizeof(energyfunc));
    pot->gradient = realloc(pot->gradient, new_n_components * sizeof(gradientfunc));
    pot->hessian = realloc(pot->hessian, new_n_components * sizeof(hessianfunc));
    pot->n_params = realloc(pot->n_params, new_n_components * sizeof(int));
    pot->parameters = realloc(pot->parameters, new_n_components * sizeof(double*));
    pot->q0 = realloc(pot->q0, new_n_components * sizeof(double*));
    pot->R = realloc(pot->R, new_n_components * sizeof(double*));
<<<<<<< HEAD
    pot->state = realloc(pot->state, new_n_components * sizeof(void*));
=======
    pot->do_shift_rotate = realloc(pot->do_shift_rotate, new_n_components * sizeof(int));
>>>>>>> 7b2b7b84

    // Initialize new elements
    for (int i = pot->n_components; i < new_n_components; i++) {
        pot->parameters[i] = NULL;
        pot->q0[i] = NULL;
        pot->R[i] = NULL;
    }

    return 1;  // Success
}

void apply_rotate(double *q_in, double *R, int n_dim, int transpose,
                  double *q_out) {
    // NOTE: elsewhere, we enforce that rotation matrix only works for
    // ndim=2 or ndim=3, so here we can assume that!
    if (n_dim == 3) {
        if (transpose == 0) {
            q_out[0] = q_out[0] + R[0] * q_in[0] + R[1] * q_in[1] + R[2] * q_in[2];
            q_out[1] = q_out[1] + R[3] * q_in[0] + R[4] * q_in[1] + R[5] * q_in[2];
            q_out[2] = q_out[2] + R[6] * q_in[0] + R[7] * q_in[1] + R[8] * q_in[2];
        } else {
            q_out[0] = q_out[0] + R[0] * q_in[0] + R[3] * q_in[1] + R[6] * q_in[2];
            q_out[1] = q_out[1] + R[1] * q_in[0] + R[4] * q_in[1] + R[7] * q_in[2];
            q_out[2] = q_out[2] + R[2] * q_in[0] + R[5] * q_in[1] + R[8] * q_in[2];
        }
    } else if (n_dim == 2) {
        if (transpose == 0) {
            q_out[0] = q_out[0] + R[0] * q_in[0] + R[1] * q_in[1];
            q_out[1] = q_out[1] + R[2] * q_in[0] + R[3] * q_in[1];
        } else {
            q_out[0] = q_out[0] + R[0] * q_in[0] + R[2] * q_in[1];
            q_out[1] = q_out[1] + R[1] * q_in[0] + R[3] * q_in[1];
        }
    } else {
        for (int j=0; j < n_dim; j++)
            q_out[j] = q_out[j] + q_in[j];
    }
}


void apply_shift_rotate(double *q_in, double *q0, double *R, int n_dim,
                        int transpose, double *q_out) {
    double tmp[n_dim];
    int j;

    // Shift to the specified origin
    for (j=0; j < n_dim; j++) {
        tmp[j] = q_in[j] - q0[j];
    }

    // Apply rotation matrix
    apply_rotate(&tmp[0], R, n_dim, transpose, q_out);
}


double c_potential(CPotential *p, double t, double *qp) {
    double v = 0;
    int i, j;
    double qp_trans[p->n_dim];

    for (i=0; i < p->n_components; i++) {
<<<<<<< HEAD
        for (j=0; j < p->n_dim; j++)
            qp_trans[j] = 0.;
        apply_shift_rotate(qp, (p->q0)[i], (p->R)[i], p->n_dim, 0,
                           &qp_trans[0]);
        v = v + (p->value)[i](t, (p->parameters)[i], &qp_trans[0], p->n_dim, (p->state)[i]);
=======
        if (p->do_shift_rotate[i] == 0) {
            v = v + (p->value)[i](t, (p->parameters)[i], &qp[0], p->n_dim);
            continue;
        } else {
            for (j=0; j < p->n_dim; j++)
                qp_trans[j] = 0.;
            apply_shift_rotate(qp, (p->q0)[i], (p->R)[i], p->n_dim, 0,
                            &qp_trans[0]);
            v = v + (p->value)[i](t, (p->parameters)[i], &qp_trans[0], p->n_dim);
        }
>>>>>>> 7b2b7b84
    }

    return v;
}


double c_density(CPotential *p, double t, double *qp) {
    double v = 0;
    int i, j;
    double qp_trans[p->n_dim];

    for (i=0; i < p->n_components; i++) {
<<<<<<< HEAD
        for (j=0; j < p->n_dim; j++)
            qp_trans[j] = 0.;
        apply_shift_rotate(qp, (p->q0)[i], (p->R)[i], p->n_dim, 0,
                           &qp_trans[0]);
        v = v + (p->density)[i](t, (p->parameters)[i], &qp_trans[0], p->n_dim, (p->state)[i]);
=======
        if (p->do_shift_rotate[i] == 0) {
            v = v + (p->density)[i](t, (p->parameters)[i], &qp[0], p->n_dim);
            continue;
        } else {
            for (j=0; j < p->n_dim; j++)
                qp_trans[j] = 0.;
            apply_shift_rotate(qp, (p->q0)[i], (p->R)[i], p->n_dim, 0,
                            &qp_trans[0]);
            v = v + (p->density)[i](t, (p->parameters)[i], &qp_trans[0], p->n_dim);
        }
>>>>>>> 7b2b7b84
    }

    return v;
}


void c_gradient(CPotential *p, double t, double *qp, double *grad) {
    int i, j;
    double qp_trans[p->n_dim];
    double tmp_grad[p->n_dim];

    for (i=0; i < p->n_dim; i++) {
        grad[i] = 0.;
    }

    for (i=0; i < p->n_components; i++) {
        if (p->do_shift_rotate[i] == 0) {
            (p->gradient)[i](t, (p->parameters)[i], &qp[0], p->n_dim, &grad[0]);
            continue;
        } else {
            for (j=0; j < p->n_dim; j++) {
                tmp_grad[j] = 0.;
                qp_trans[j] = 0.;
            }

<<<<<<< HEAD
        apply_shift_rotate(qp, (p->q0)[i], (p->R)[i], p->n_dim, 0,
                           &qp_trans[0]);
        (p->gradient)[i](t, (p->parameters)[i], &qp_trans[0], p->n_dim,
                         &tmp_grad[0], (p->state)[i]);
        apply_rotate(&tmp_grad[0], (p->R)[i], p->n_dim, 1, &grad[0]);
=======
            apply_shift_rotate(qp, (p->q0)[i], (p->R)[i], p->n_dim, 0, &qp_trans[0]);
            (p->gradient)[i](t, (p->parameters)[i], &qp_trans[0], p->n_dim,
                            &tmp_grad[0]);
            apply_rotate(&tmp_grad[0], (p->R)[i], p->n_dim, 1, &grad[0]);
        }
>>>>>>> 7b2b7b84
    }
}


void c_hessian(CPotential *p, double t, double *qp, double *hess) {
    int i;
    double qp_trans[p->n_dim];

    for (i=0; i < pow(p->n_dim,2); i++) {
        hess[i] = 0.;

        if (i < p->n_dim) {
            qp_trans[i] = 0.;
        }
    }

    for (i=0; i < p->n_components; i++) {
<<<<<<< HEAD
        apply_shift_rotate(qp, (p->q0)[i], (p->R)[i], p->n_dim, 0,
                           &qp_trans[0]);
        (p->hessian)[i](t, (p->parameters)[i], &qp_trans[0], p->n_dim, hess, (p->state)[i]);
        // TODO: here - need to apply inverse rotation to the Hessian!
        // - Hessian calculation for potentials with rotations are disabled
=======
        if (p->do_shift_rotate[i] == 0) {
            (p->hessian)[i](t, (p->parameters)[i], &qp[0], p->n_dim, hess);
            continue;
        } else {
            apply_shift_rotate(qp, (p->q0)[i], (p->R)[i], p->n_dim, 0,
                            &qp_trans[0]);
            (p->hessian)[i](t, (p->parameters)[i], &qp_trans[0], p->n_dim, hess);
            // TODO: here - need to apply inverse rotation to the Hessian!
            // - Hessian calculation for potentials with rotations are disabled
        }
>>>>>>> 7b2b7b84
    }

}


double c_d_dr(CPotential *p, double t, double *qp, double *epsilon) {
    double h, r, dPhi_dr;
    int j;
    double r2 = 0;

    for (j=0; j<p->n_dim; j++) {
        r2 = r2 + qp[j]*qp[j];
    }

    // TODO: allow user to specify fractional step-size
    h = 1E-4;

    // Step-size for estimating radial gradient of the potential
    r = sqrt(r2);

    for (j=0; j < (p->n_dim); j++)
        epsilon[j] = qp[j] + h * qp[j]/r;

    dPhi_dr = c_potential(p, t, epsilon);

    for (j=0; j < (p->n_dim); j++)
        epsilon[j] = qp[j] - h * qp[j]/r;

    dPhi_dr = dPhi_dr - c_potential(p, t, epsilon);

    return dPhi_dr / (2.*h);
}


double c_d2_dr2(CPotential *p, double t, double *qp, double *epsilon) {
    double h, r, d2Phi_dr2;
    int j;
    double r2 = 0;
    for (j=0; j<p->n_dim; j++) {
        r2 = r2 + qp[j]*qp[j];
    }

    // TODO: allow user to specify fractional step-size
    h = 1E-2;

    // Step-size for estimating radial gradient of the potential
    r = sqrt(r2);

    for (j=0; j < (p->n_dim); j++)
        epsilon[j] = qp[j] + h * qp[j]/r;
    d2Phi_dr2 = c_potential(p, t, epsilon);

    d2Phi_dr2 = d2Phi_dr2 - 2.*c_potential(p, t, qp);

    for (j=0; j < (p->n_dim); j++)
        epsilon[j] = qp[j] - h * qp[j]/r;
    d2Phi_dr2 = d2Phi_dr2 + c_potential(p, t, epsilon);

    return d2Phi_dr2 / (h*h);
}


double c_mass_enclosed(CPotential *p, double t, double *qp, double G,
                       double *epsilon) {
    double r2, dPhi_dr;
    int j;

    r2 = 0;
    for (j=0; j<p->n_dim; j++) {
        r2 = r2 + qp[j]*qp[j];
    }
    dPhi_dr = c_d_dr(p, t, qp, epsilon);
    return fabs(r2 * dPhi_dr / G);
}


// TODO: This isn't really the right place for this...
void c_nbody_acceleration(CPotential **pots, double t, double *qp,
                          int norbits, int nbody, int ndim, double *acc) {
    int i, j, k;
    CPotential *body_pot;
    int ps_ndim = 2 * ndim; // 6, for 3D position/velocity
    double f2[ndim];

    for (j=0; j < nbody; j++) { // the particles generating force
        body_pot = pots[j];

        if ((body_pot->null) == 1)
            continue;

        for (i=0; i < body_pot->n_components; i++) {
            (body_pot->do_shift_rotate)[i] = 1;
            (body_pot->q0)[i] = &qp[j * ps_ndim];
        }

        for (i=0; i < norbits; i++) {
            if (i != j) {
                c_gradient(body_pot, t, &qp[i * ps_ndim], &f2[0]);
                for (k=0; k < ndim; k++)
                   acc[i*ps_ndim + ndim + k] += -f2[k];
            }
        }
    }
}

// TODO: this is a hack to get nbody leapfrog working
void c_nbody_gradient_symplectic(
    CPotential **pots, double t, double *w,
    double *nbody_w, int nbody, int nbody_i,
    int ndim, double *grad
) {
    int i, j, k;
    CPotential *body_pot;
    double f2[ndim];

    for (j=0; j < nbody; j++) { // the particles generating force
        body_pot = pots[j];

        if ((body_pot->null == 1) || (j == nbody_i))
            continue;

        for (i=0; i < body_pot->n_components; i++) {
            (body_pot->do_shift_rotate)[i] = 1;
            (body_pot->q0)[i] = &nbody_w[j * 2 * ndim]; // p-s ndim
        }

        c_gradient(body_pot, t, w, &f2[0]);
        for (k=0; k < ndim; k++)
            grad[k] += f2[k];
    }
}<|MERGE_RESOLUTION|>--- conflicted
+++ resolved
@@ -18,11 +18,8 @@
     p->parameters = (double**)malloc(n_components * sizeof(double*));
     p->q0 = (double**)malloc(n_components * sizeof(double*));
     p->R = (double**)malloc(n_components * sizeof(double*));
-<<<<<<< HEAD
     p->state = (void**)malloc(n_components * sizeof(void*));
-=======
     p->do_shift_rotate = (int*)malloc(n_components * sizeof(int));
->>>>>>> 7b2b7b84
 
     // Initialize with NULL pointers
     for (int i = 0; i < n_components; i++) {
@@ -45,11 +42,8 @@
     free(p->parameters); // Note: doesn't free the actual parameter arrays
     free(p->q0);         // Note: doesn't free the actual q0 arrays
     free(p->R);          // Note: doesn't free the actual R arrays
-<<<<<<< HEAD
     free(p->state);          // Note: doesn't free the actual state arrays
-=======
     free(p->do_shift_rotate);
->>>>>>> 7b2b7b84
     free(p);
 }
 
@@ -67,11 +61,8 @@
     pot->parameters = realloc(pot->parameters, new_n_components * sizeof(double*));
     pot->q0 = realloc(pot->q0, new_n_components * sizeof(double*));
     pot->R = realloc(pot->R, new_n_components * sizeof(double*));
-<<<<<<< HEAD
     pot->state = realloc(pot->state, new_n_components * sizeof(void*));
-=======
     pot->do_shift_rotate = realloc(pot->do_shift_rotate, new_n_components * sizeof(int));
->>>>>>> 7b2b7b84
 
     // Initialize new elements
     for (int i = pot->n_components; i < new_n_components; i++) {
@@ -133,24 +124,16 @@
     double qp_trans[p->n_dim];
 
     for (i=0; i < p->n_components; i++) {
-<<<<<<< HEAD
-        for (j=0; j < p->n_dim; j++)
-            qp_trans[j] = 0.;
-        apply_shift_rotate(qp, (p->q0)[i], (p->R)[i], p->n_dim, 0,
-                           &qp_trans[0]);
-        v = v + (p->value)[i](t, (p->parameters)[i], &qp_trans[0], p->n_dim, (p->state)[i]);
-=======
         if (p->do_shift_rotate[i] == 0) {
-            v = v + (p->value)[i](t, (p->parameters)[i], &qp[0], p->n_dim);
+            v = v + (p->value)[i](t, (p->parameters)[i], &qp[0], p->n_dim, (p->state)[i]);
             continue;
         } else {
             for (j=0; j < p->n_dim; j++)
                 qp_trans[j] = 0.;
             apply_shift_rotate(qp, (p->q0)[i], (p->R)[i], p->n_dim, 0,
                             &qp_trans[0]);
-            v = v + (p->value)[i](t, (p->parameters)[i], &qp_trans[0], p->n_dim);
-        }
->>>>>>> 7b2b7b84
+            v = v + (p->value)[i](t, (p->parameters)[i], &qp_trans[0], p->n_dim, (p->state)[i]);
+        }
     }
 
     return v;
@@ -163,24 +146,16 @@
     double qp_trans[p->n_dim];
 
     for (i=0; i < p->n_components; i++) {
-<<<<<<< HEAD
-        for (j=0; j < p->n_dim; j++)
-            qp_trans[j] = 0.;
-        apply_shift_rotate(qp, (p->q0)[i], (p->R)[i], p->n_dim, 0,
-                           &qp_trans[0]);
-        v = v + (p->density)[i](t, (p->parameters)[i], &qp_trans[0], p->n_dim, (p->state)[i]);
-=======
         if (p->do_shift_rotate[i] == 0) {
-            v = v + (p->density)[i](t, (p->parameters)[i], &qp[0], p->n_dim);
+            v = v + (p->density)[i](t, (p->parameters)[i], &qp[0], p->n_dim, (p->state)[i]);
             continue;
         } else {
             for (j=0; j < p->n_dim; j++)
                 qp_trans[j] = 0.;
             apply_shift_rotate(qp, (p->q0)[i], (p->R)[i], p->n_dim, 0,
                             &qp_trans[0]);
-            v = v + (p->density)[i](t, (p->parameters)[i], &qp_trans[0], p->n_dim);
-        }
->>>>>>> 7b2b7b84
+            v = v + (p->density)[i](t, (p->parameters)[i], &qp_trans[0], p->n_dim, (p->state)[i]);
+        }
     }
 
     return v;
@@ -198,7 +173,7 @@
 
     for (i=0; i < p->n_components; i++) {
         if (p->do_shift_rotate[i] == 0) {
-            (p->gradient)[i](t, (p->parameters)[i], &qp[0], p->n_dim, &grad[0]);
+            (p->gradient)[i](t, (p->parameters)[i], &qp[0], p->n_dim, &grad[0], (p->state)[i]);
             continue;
         } else {
             for (j=0; j < p->n_dim; j++) {
@@ -206,19 +181,11 @@
                 qp_trans[j] = 0.;
             }
 
-<<<<<<< HEAD
-        apply_shift_rotate(qp, (p->q0)[i], (p->R)[i], p->n_dim, 0,
-                           &qp_trans[0]);
-        (p->gradient)[i](t, (p->parameters)[i], &qp_trans[0], p->n_dim,
-                         &tmp_grad[0], (p->state)[i]);
-        apply_rotate(&tmp_grad[0], (p->R)[i], p->n_dim, 1, &grad[0]);
-=======
             apply_shift_rotate(qp, (p->q0)[i], (p->R)[i], p->n_dim, 0, &qp_trans[0]);
             (p->gradient)[i](t, (p->parameters)[i], &qp_trans[0], p->n_dim,
-                            &tmp_grad[0]);
+                            &tmp_grad[0], (p->state)[i]);
             apply_rotate(&tmp_grad[0], (p->R)[i], p->n_dim, 1, &grad[0]);
         }
->>>>>>> 7b2b7b84
     }
 }
 
@@ -236,24 +203,16 @@
     }
 
     for (i=0; i < p->n_components; i++) {
-<<<<<<< HEAD
-        apply_shift_rotate(qp, (p->q0)[i], (p->R)[i], p->n_dim, 0,
-                           &qp_trans[0]);
-        (p->hessian)[i](t, (p->parameters)[i], &qp_trans[0], p->n_dim, hess, (p->state)[i]);
-        // TODO: here - need to apply inverse rotation to the Hessian!
-        // - Hessian calculation for potentials with rotations are disabled
-=======
         if (p->do_shift_rotate[i] == 0) {
-            (p->hessian)[i](t, (p->parameters)[i], &qp[0], p->n_dim, hess);
+            (p->hessian)[i](t, (p->parameters)[i], &qp[0], p->n_dim, hess, (p->state)[i]);
             continue;
         } else {
             apply_shift_rotate(qp, (p->q0)[i], (p->R)[i], p->n_dim, 0,
-                            &qp_trans[0]);
+                            &qp_trans[0], (p->state)[i]);
             (p->hessian)[i](t, (p->parameters)[i], &qp_trans[0], p->n_dim, hess);
             // TODO: here - need to apply inverse rotation to the Hessian!
             // - Hessian calculation for potentials with rotations are disabled
         }
->>>>>>> 7b2b7b84
     }
 
 }
